<<<<<<< HEAD
var RippleTxt = require('./rippletxt').RippleTxt;
var request   = require('superagent');

function AuthInfo () {
  this.rippleTxt = new RippleTxt();
}
=======
var async      = require('async');
var superagent = require('superagent');
var RippleTxt  = require('./rippletxt').RippleTxt;

function AuthInfo() {
  this.rippleTxt = new RippleTxt();
};

AuthInfo.prototype._getRippleTxt = function(domain, callback) {
  this.rippleTxt.get(domain, callback);
};

AuthInfo.prototype._getUser = function(url, callback) {
  superagent.get(url, callback);
};
>>>>>>> 644ca2b4

/**
 * Get auth info for a given username
 *
 * @param {string}    domain - Domain which hosts the user's info
 * @param {string}    username - Username who's info we are retreiving
 * @param {function}  fn - Callback function
 */

AuthInfo.prototype.get = function(domain, username, callback) {
  var self = this;
<<<<<<< HEAD
  
  self.rippleTxt.get(domain, function(err, txt){
    if (err) return fn(err);
    
    processTxt(txt);
  });
  
  
  function processTxt(txt) {
    if (!txt.authinfo_url) return fn(new Error("Authentication is not supported on "+domain));
    var url = Array.isArray(txt.authinfo_url) ? txt.authinfo_url[0] : txt.authinfo_url;
    url += "?domain="+domain+"&username="+username;
    
    request.get(url, function(err, resp){
      if (err || resp.error) return fn(new Error("Authentication info server unreachable"));
      fn(null, resp.body);
    }); 
  }  
};

module.exports.AuthInfo = AuthInfo;
=======

  function getRippleTxt(callback) {
    self._getRippleTxt(domain, function(err, txt) {
      if (err) {
        return callback(err);
      }

      if (!txt.authinfo_url) {
        return callback(new Error('Authentication is not supported on ' + domain));
      }

      var url = Array.isArray(txt.authinfo_url) ? txt.authinfo_url[0] : txt.authinfo_url;

      url += '?domain=' + domain + '&username=' + username;

      callback(null, url);
    });
  };

  function getUser(url, callback) {
    self._getUser(url, function(err, res) {
      if (err || res.error) {
        callback(new Error('Authentication info server unreachable'));
      } else {
        callback(null, res.body);
      }
    });
  };

  async.waterfall([ getRippleTxt, getUser ], callback);
};

exports.AuthInfo = AuthInfo;
>>>>>>> 644ca2b4
<|MERGE_RESOLUTION|>--- conflicted
+++ resolved
@@ -1,11 +1,3 @@
-<<<<<<< HEAD
-var RippleTxt = require('./rippletxt').RippleTxt;
-var request   = require('superagent');
-
-function AuthInfo () {
-  this.rippleTxt = new RippleTxt();
-}
-=======
 var async      = require('async');
 var superagent = require('superagent');
 var RippleTxt  = require('./rippletxt').RippleTxt;
@@ -21,7 +13,7 @@
 AuthInfo.prototype._getUser = function(url, callback) {
   superagent.get(url, callback);
 };
->>>>>>> 644ca2b4
+
 
 /**
  * Get auth info for a given username
@@ -33,29 +25,6 @@
 
 AuthInfo.prototype.get = function(domain, username, callback) {
   var self = this;
-<<<<<<< HEAD
-  
-  self.rippleTxt.get(domain, function(err, txt){
-    if (err) return fn(err);
-    
-    processTxt(txt);
-  });
-  
-  
-  function processTxt(txt) {
-    if (!txt.authinfo_url) return fn(new Error("Authentication is not supported on "+domain));
-    var url = Array.isArray(txt.authinfo_url) ? txt.authinfo_url[0] : txt.authinfo_url;
-    url += "?domain="+domain+"&username="+username;
-    
-    request.get(url, function(err, resp){
-      if (err || resp.error) return fn(new Error("Authentication info server unreachable"));
-      fn(null, resp.body);
-    }); 
-  }  
-};
-
-module.exports.AuthInfo = AuthInfo;
-=======
 
   function getRippleTxt(callback) {
     self._getRippleTxt(domain, function(err, txt) {
@@ -88,5 +57,4 @@
   async.waterfall([ getRippleTxt, getUser ], callback);
 };
 
-exports.AuthInfo = AuthInfo;
->>>>>>> 644ca2b4
+exports.AuthInfo = AuthInfo;