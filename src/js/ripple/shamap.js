--- conflicted
+++ resolved
@@ -31,16 +31,11 @@
 SHAMapTreeNode.TYPE_TRANSACTION_MD = 3;
 SHAMapTreeNode.TYPE_ACCOUNT_STATE = 4;
 
-<<<<<<< HEAD
-SHAMapTreeNode.prototype.add_item = function(tag_segment, node) {
-  throw new Error('Called unimplemented virtual method SHAMapTreeNode#add_item.');
-=======
 /**
 * @param tag {String} 64 hexadecimal characters
 */
-SHAMapTreeNode.prototype.add_item = function (tag, node) {
-  throw new Error("Called unimplemented virtual method SHAMapTreeNode#add_item.");
->>>>>>> da3af124
+SHAMapTreeNode.prototype.add_item = function(tag, node) {
+  throw new Error('Called unimplemented virtual method SHAMapTreeNode#add_item.');
 };
 
 SHAMapTreeNode.prototype.hash = function() {
@@ -63,17 +58,12 @@
 
 util.inherits(SHAMapTreeNodeInner, SHAMapTreeNode);
 
-<<<<<<< HEAD
-SHAMapTreeNodeInner.prototype.add_item = function(tag_segment, node) {
-  var current_node = this.get_node(tag_segment[0]);
-=======
 /**
  * @param tag {String} (equates to a ledger entries `index`)
  */
 SHAMapTreeNodeInner.prototype.add_item = function (tag, node) {
   var depth = this.depth;
   var existing_node = this.get_node(tag[depth]);
->>>>>>> da3af124
 
   if (existing_node) {
     // A node already exists in this slot
@@ -142,15 +132,8 @@
 function SHAMapTreeNodeLeaf(tag, node, type) {
   SHAMapTreeNode.call(this);
 
-<<<<<<< HEAD
-  if (typeof tag === 'string') {
-    tag = UInt256.from_hex(tag);
-  } else if (!(tag instanceof UInt256)){
+  if (typeof tag !== 'string') {
     throw new Error('Tag is unexpected type.');
-=======
-  if ("string" !== typeof tag) {
-    throw new Error("Tag is unexpected type.");
->>>>>>> da3af124
   }
 
   this.tag = tag;
@@ -161,19 +144,7 @@
 
 util.inherits(SHAMapTreeNodeLeaf, SHAMapTreeNode);
 
-<<<<<<< HEAD
-SHAMapTreeNodeLeaf.prototype.get_segment = function(segment) {
-  return this.tag_segment;
-};
-
-SHAMapTreeNodeLeaf.prototype.set_segment = function(segment) {
-  this.tag_segment = segment;
-};
-
-SHAMapTreeNodeLeaf.prototype.hash = function() {
-=======
 SHAMapTreeNodeLeaf.prototype.hash = function () {
->>>>>>> da3af124
   var buffer = new SerializedObject();
   switch (this.type) {
     case SHAMapTreeNode.TYPE_ACCOUNT_STATE:
